--- conflicted
+++ resolved
@@ -1,9 +1,5 @@
 'use client';
-<<<<<<< HEAD
-import { useEffect, useState, Suspense } from 'react';
-=======
 import { useEffect, useState } from 'react';
->>>>>>> 0d4f05e9
 import { useRouter, useSearchParams } from 'next/navigation';
 import { getSessionToken } from '@/lib/session-client';
 import { jwtDecode } from 'jwt-decode';
@@ -20,92 +16,6 @@
 }: Readonly<{
   children: React.ReactNode;
 }>) {
-<<<<<<< HEAD
-  const LayoutContent = () => {
-    const router = useRouter();
-    const [session, setSession] = useState<any>(undefined); // undefined = loading
-    const [isHydrated, setIsHydrated] = useState(false);
-
-  useEffect(() => {
-    // Handle SSO token from URL
-    if (typeof window !== 'undefined') {
-      const url = new URL(window.location.href);
-      const sso = url.searchParams.get('sso');
-      const tokenFromUrl = url.searchParams.get('token');
-      const hideHeaderParam = url.searchParams.get('hideHeader');
-
-      if (sso === '1' && tokenFromUrl) {
-        setSessionToken(tokenFromUrl);
-        url.searchParams.delete('sso');
-        url.searchParams.delete('token');
-
-        // Handle hideHeader based on the query parameter
-        if (hideHeaderParam === 'yes') {
-          console.log('Setting hideHeader=yes in localStorage from URL parameter');
-          localStorage.setItem('hideHeader', 'yes');
-        } else if (hideHeaderParam === 'no') {
-           console.log('Setting hideHeader=no in localStorage from URL parameter');
-           localStorage.setItem('hideHeader', 'no');
-        }
-
-        // Remove hideHeader from URL without triggering a reload
-        if (hideHeaderParam) {
-             url.searchParams.delete('hideHeader');
-             window.history.replaceState({}, '', url.pathname + url.search);
-        }
-      }
-
-      // Check for 'hideHeader' flag in localStorage
-      const hideHeaderFromStorage = localStorage.getItem('hideHeader');
-      console.log('hideHeaderFromStorage:', hideHeaderFromStorage);
-      if (hideHeaderFromStorage === 'yes') {
-        console.log('Setting hideHeader state to true from localStorage');
-        setHideHeader(true);
-      } else {
-        console.log('Setting hideHeader state to false from localStorage');
-        setHideHeader(false);
-      }
-    }
-
-      const token = getSessionToken();
-      if (!token) {
-        setSession(null);
-        return;
-      }
-
-      try {
-        const decoded = jwtDecode(token);
-        setSession(decoded);
-      } catch (e) {
-        setSession(null);
-      }
-    }, []);
-
-    // Redirect to login after hydration and token check
-    useEffect(() => {
-      if (isHydrated && session === null) {
-        router.replace('/login');
-      }
-    }, [isHydrated, session, router]);
-
-    // Loading state
-    if (!isHydrated || session === undefined) {
-      return <div />;
-    }
-
-    if (!session) {
-      return null; // Waiting for redirect
-    }
-
-    return (
-      <SidebarDisplayProvider showSidebar>
-        <SidebarProvider defaultOpen>
-          <SidebarInset>
-            <header className="w-full flex items-center bg-white justify-between gap-4 px-6 py-4 border-b bg-background/80 sticky top-0 z-30">
-              <div className="flex items-center px-4 py-2">
-                <h1 className="text-2xl md:text-3xl font-bold text-primary tracking-tight">NiMet-SADIS</h1>
-              </div>
-=======
   const router = useRouter();
   const searchParams = useSearchParams();
   const [session, setSession] = useState<any>(undefined); // undefined = loading
@@ -205,7 +115,6 @@
                 <h1 className="text-2xl md:text-3xl font-bold text-primary tracking-tight">NiMet-SADIS</h1>
               </div>
               {/* User info and logout box */}
->>>>>>> 0d4f05e9
               <div className="flex items-center gap-4 justify-between px-4 py-2">
                 <div className="flex items-center gap-3">
                   <Avatar className="h-8 w-8">
@@ -219,25 +128,10 @@
                 <LogoutButton />
               </div>
             </header>
-<<<<<<< HEAD
-            {children}
-          </SidebarInset>
-        </SidebarProvider>
-      </SidebarDisplayProvider>
-    );
-  };
-
-  return (
-    // <Suspense fallback={<div>Loading layout...</div>}>
-      <LayoutContent />
-    //</Suspense>
-=======
           )}
           {children}
         </SidebarInset>
       </SidebarProvider>
     </SidebarDisplayProvider>
->>>>>>> 0d4f05e9
   );
-}
-//latest from firebase s+}